--- conflicted
+++ resolved
@@ -72,11 +72,7 @@
 
 	if rl.Remaining > rl.Limit/100 {
 		rl.Remaining--
-<<<<<<< HEAD
-		log.Printf("requested %s: remaining  %d\n", rl.Url, rl.Remaining)
-=======
 		//log.Printf("requested %s: remaining  %d\n", rl.Url, rl.Remaining)
->>>>>>> fa26373a
 		return true
 	} else {
 		log.Printf("[RateLimit] %s Sleep until %s\n", rl.Url, rl.ResetTime)
@@ -123,8 +119,6 @@
 		Limit:     limitNum,
 		Ready:     true,
 		Url:       url,
-<<<<<<< HEAD
-=======
 	}
 }
 
@@ -187,7 +181,6 @@
 	limiter := lim.(*xRateLimit)
 	if limiter == nil || limiter.Ready {
 		return
->>>>>>> fa26373a
 	}
 
 	// 重置速率限制
@@ -239,45 +232,12 @@
 // 每次请求 retryHook 和 respHook 仅有一个被调用
 
 func EnableRateLimit(client *resty.Client) {
-<<<<<<< HEAD
-	limiters := make(map[string]*xRateLimit)
-	mutexs := sync.Map{}
-	conds := make(map[string]*sync.Cond)
-=======
 	rateLimiter := rateLimiter{}
->>>>>>> fa26373a
 
 	client.OnBeforeRequest(func(c *resty.Client, req *resty.Request) error {
 		u, err := url.Parse(req.URL)
 		if err != nil {
-<<<<<<< HEAD
-			return err
-		}
-		mut, _ := mutexs.LoadOrStore(u.Path, &sync.Mutex{})
-		mutex := mut.(*sync.Mutex)
-
-		mutex.Lock()
-		defer mutex.Unlock()
-
-		// 首次请求这个路径，给此路径赋一个初始值后直接开始请求
-		_, exist := limiters[u.Path]
-		if !exist {
-			limiters[u.Path] = &xRateLimit{}
-			conds[u.Path] = sync.NewCond(mutex)
-			// limiter = limiters[u.Path]
-			// cond = conds[u.Path]
-			return nil
-		}
-
-		for limiters[u.Path] != nil && !limiters[u.Path].Ready {
-			conds[u.Path].Wait()
-		}
-
-		if limiters[u.Path] != nil {
-			limiters[u.Path].Req()
-=======
 			panic(err)
->>>>>>> fa26373a
 		}
 		rateLimiter.Check(u)
 		return nil
@@ -288,35 +248,15 @@
 		return nil
 	})
 
-<<<<<<< HEAD
-		// 不获取互斥量，仅在速率限制未就绪的情况下使其就绪并解锁
-		mut, _ := mutexs.Load(u.Path)
-		mutex := mut.(*sync.Mutex)
-
-		mutex.Lock()
-		defer mutex.Unlock()
-		limiter := limiters[u.Path] // 绝对存在
-		if limiter == nil || limiter.Ready {
-			return nil
-=======
 	client.AddRetryHook(func(resp *resty.Response, _ error) {
 		if resp == nil {
 			// 请求未发起 (Http.Client.Do 未被调用)
 			return
->>>>>>> fa26373a
 		}
 		rateLimiter.Reset(resp.Request.RawRequest.URL)
 	})
 
-<<<<<<< HEAD
-		// 重置速率限制
-		newLimiter := makeRateLimit(resp)
-		limiters[u.Path] = newLimiter
-		conds[u.Path].Broadcast()
-		return nil
-=======
 	client.OnError(func(req *resty.Request, _ error) {
 		rateLimiter.Reset(req.RawRequest.URL)
->>>>>>> fa26373a
 	})
 }